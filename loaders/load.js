--- conflicted
+++ resolved
@@ -2,11 +2,7 @@
 const fs = require('file-system');
 const fileExtension = require('file-extension');
 const csvWriter = require('csv-write-stream');
-<<<<<<< HEAD
-const js2xmlparser = require("js2xmlparser");
-=======
 const js2xmlparser = require('js2xmlparser');
->>>>>>> a945c8d9
 
 // An object containing all the load methods
 const load = {};
