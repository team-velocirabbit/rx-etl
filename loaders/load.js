const { MongoClient } = require('mongodb');
const fs = require('file-system');
const fileExtension = require('file-extension');
const csvWriter = require('csv-write-stream');
const js2xmlparser = require("js2xmlparser");
const path = require('path');

const load = {};

/**
 * Exports transformed data locally to a CSV file
 * 
 * @param {object} data - An array of rows to export to file/db
 * @param {string} filePath - A file path for the exported CSV file
 * @param {string} fileName - A file path and name for the exported CSV file
 * @return
 */
load.toCSV = (data, filePath, fileName) => {
  // Check if data parameter is empty
  if (data.length === 0) return console.err('Error: No data was passed into the load method! \n');
  const outputFile = filePath + '/' + fileName;
  const writer = csvWriter();
  writer.pipe(fs.createWriteStream(outputFile, {'flags': 'a'}));
  data.forEach(record => writer.write(record, (data, err) => {
    if (err) return console.error('Error: there was an error writing data to output CSV file! \n');
  }))
  writer.end();
  return;
};

/**
 * Exports transformed data locally to a JSON file
 * 
 * @param {array} data - An array of objects containing the data to be exported
 * @param {string} filePath - A file path for the exported JSON file
 * @param {string} fileName - A file name for the exported JSON file
 * @return
 */
load.toJSON = (data, filePath, fileName) => {
  // Check if data paramenter is empty
  if (data.length === 0) return console.error('Error: No data was passed into the load method! \n');
  const outputFile = filePath + '/' + fileName;
  // Check if the file extension is JSON
  if (!fileExtension(fileName).toLowerCase() === 'json') return console.error('ERROR: File does not appear to be JSON.\n');
  fs.appendFile(outputFile, JSON.stringify(data, null, '\t'), (err) => {
    if (err) return console.error('Error: There was a issue writing data to the JSON file. ', err);
  });
  return;
};

/**
 * Exports transformed data locally to an XML file
 *
 * @param {array} data - An array of objects containing the data to be exported
 * @param {string} filePath - A file path for the exported XML file
 * @param {string} fileName - A file name for the exported XML file
 * @return
 */
load.toXML = (data, filePath, fileName) => {
  // Check if data paramenter is empty
  if (data.length === 0) return console.error('Error: No data was passed into the load method! \n');
  // Check if the file extension is XML
  if (!fileExtension(fileName).toLowerCase() === 'xml') return console.error('ERROR: File does not appear to be XML.\n');
  const xmlData = js2xmlparser.parse("dataset", data);
  const outputFile = filePath + '/' + fileName;
  fs.appendFile(outputFile, xmlData, (err) => {
    if (err) return console.error('Error: There was a issue writing data to the XML file. ', err);
  });
  return;
};

/**
 * Exports transformed data to a Mongo database
 * 
 * @param {array} data - An array of objects containing the data to be exported
 * @param {string} connectionString - connection string to the Mongo database
 * @param {string} collectionName - name of the desired collection
 * @return
 */
<<<<<<< HEAD


// One row at a time
load.toMongoDB = (data, connectionString, collectionName) => { // Do we need to add a collection name field to the UI?
=======
load.toMongoDB = (data, connectionString, collectionName) => {
>>>>>>> 4ded0847
  // Setting up and connecting to MongoDB
  MongoClient.connect(connectionString, (err, db) => {
    // Handling connection errors
    if (err) return console.error(err);
    // Creating a new collection in the Mongo database
    const bulk = db.collection(collectionName).initializeOrderedBulkOp();
    // insert each data row into bulk
    data.forEach(d => bulk.insert(d));
    // bulk insert to database
    bulk.execute();
  });
  return;
};

/**
 * Exports transformed data to a Postgres database
 * 
 * @param {array} data - An array of objects containing the data to be exported
 * @param {string}
 * @param {string}
 * @return
 */
load.toPostgres = (data) => {
  // Insert code here
};

module.exports = load;<|MERGE_RESOLUTION|>--- conflicted
+++ resolved
@@ -77,14 +77,7 @@
  * @param {string} collectionName - name of the desired collection
  * @return
  */
-<<<<<<< HEAD
-
-
-// One row at a time
-load.toMongoDB = (data, connectionString, collectionName) => { // Do we need to add a collection name field to the UI?
-=======
 load.toMongoDB = (data, connectionString, collectionName) => {
->>>>>>> 4ded0847
   // Setting up and connecting to MongoDB
   MongoClient.connect(connectionString, (err, db) => {
     // Handling connection errors
