const { Observable, Subject, of, from, fromEvent } = require('rxjs');
const { create, concat, map, takeUntil } = require('rxjs/operators');
const readline = require('readline');
const scheduler = require('node-schedule');

// TESTING LIBRARY 123123123123 
const testEtl = require('./Etl');
const extract = require('./extractors/extract');
const load = require('./loaders/load');

//******************** */
 
const JSONStream = require('JSONStream');


const csv = require('csv-parser');

const express = require('express');
const path = require('path');
const fs = require('file-system');
const etl = require('etl');
const mongodb = require('mongodb');


const pg = require('pg');
const copyFrom = require('pg-copy-streams').from;

let pgClient = new pg.Client('postgres://pssshksz:Wh0grf6b-steQ88Dl0EIqk06siRpayld@pellefant.db.elephantsql.com:5432/pssshksz?ssl=true')
pgClient.connect();

const MongoClient = mongodb.MongoClient;
const Collection = mongodb.Collection;

let collection;
let csvCollection;
let jsonCollection;

// establish mongodb connection
MongoClient.connect('mongodb://dbadmin:admin1234@ds157549.mlab.com:57549/npm-etl-test', (err, db) => {
	csvCollection = db.collection("csvCollection");
	jsonCollection = db.collection("jsonCollection");
})

const app = express();
const PORT = 3000;

const chooseMockFile = (req, res, next) => {
	res.locals.filename = 'MOCK_DATA.csv';
	res.locals.type = 'csv';
	collection = csvCollection;
	return next();
};

const chooseMockFilePg = (req, res, next) => {
	res.locals.filename = 'MOCK_DATA.csv';
	res.locals.type = 'csv';
	return next();
};

const chooseTestFile = (req, res, next) => {
	res.locals.filename = 'test.csv';
	return next();
};

const extractCsv = (sourceType, file) => {
	return Observable.create(observer => {
		let file$; 
		if (sourceType === 'csv') file$ = fs.createReadStream(file).pipe(csv());
		if (sourceType === 'json') file$ = file;

		file$.on('data', chunk => observer.next(chunk));
		file$.on('end', () => observer.complete());

		// close the stream 
		return () => file$.pause();
	});
};

// returns an observable
const transformObservable = (fileReader$, ...transformFunc) => {
	for (let i = 0; i < transformFunc.length; i += 1) {
		fileReader$ = fileReader$.pipe(map(data => transformFunc[i](data)));
	}
	return fileReader$;
};

const storeInMongo = (data) => {
	return collection.insertOne(data);
};

const storeInPg = (data) => {
	// const query = 'INSERT INTO test ("full_name", "email_address", "password", "phone", "street_address", "city", "postal_code", "country") VALUES ($1, $2, $3, $4, $5, $6, $7, $8)';
	// const values = [data['full_name'], data['email_address'], data['password'], data['phone'], data['street_address'], data['city'], data['postal_code'], data['country']];
	// return pgClient.query(query, values);
	return pgClient.query(copyFrom('COPY test (id, first_name, last_name, email_address, password, phone, street_address, city, postal_code, country) FROM STDIN CSV HEADER'));
};

// returns changed entry
const combineNames = (data) => {
	const nd = {};
	nd.id = data.id * 1;
	nd.full_name = data["first_name"] + ' ' + data["last_name"];
	nd.email_address = data.email_address;
	nd.password = data.password;
	nd.phone = data.phone.replace(/[^0-9]/g, ''); 
	nd.street_address = data.street_address;
	nd.city = data.city;
	nd.postal_code = data.postal_code;
	nd.country = data.country;
	nd["__line"] = (data.id * 1) + 1;
	return nd;
};

const jsonToCsv = (req, res, next) => {
	res.locals.filename = fs.createReadStream('MOCK_DATA.json', { flags: 'r', encoding: 'utf-8' }).pipe(JSONStream.parse('*'));
	res.locals.type = 'json';	
	collection = jsonCollection;
	return next();
};

const csvToMongo = async (req, res, next) => {
	const fileReader$ = extractCsv(res.locals.type, res.locals.filename);
	res.locals.data = transformObservable(fileReader$, combineNames, storeInMongo);
	return next();
};

const csvToPg = (req, res, next) => {
	const fileReader$ = extractCsv(res.locals.type, res.locals.filename);
	res.locals.data = transformObservable(fileReader$, combineNames).pipe(storeInPg);
	return next();
};

app.get('/csvToMongo', chooseMockFile, csvToMongo, (req, res) => {
	res.locals.data.subscribe();
	res.sendStatus(200);
});

app.get('/jsonToMongo', jsonToCsv, csvToMongo, (req, res) => {
	res.locals.data.subscribe();
	res.sendStatus(200);
});

app.get('/csvToPg', chooseMockFilePg, csvToPg, (req, res) => {
	res.locals.data.subscribe();
	res.sendStatus(200);
});

app.get('/etlPg', (req, res) => {

	const stream = pgClient.query(copyFrom('COPY test (id, first_name, last_name, email_address, password, phone, street_address, city, postal_code, country) FROM STDIN CSV HEADER'));
	const fileStream = fs.createReadStream('test.csv');

	fileStream.pipe(stream);
	
	res.sendStatus(200);
});

app.get('/test', (req, res) => {

const filePath = '/Users/tkachler/Desktop';
const fileName = 'output.xml';

const emailMessage = {
<<<<<<< HEAD
	to: 'jaelee213@gmail.com',
=======
	to: 'josieglore@gmail.com',
>>>>>>> 68975541
	from: 'kachler@gmail.com',
	subject: 'Your second job has completed',
	text: 'Your RX-ETL job has finished.',
	html: '<strong>and easy to do anywhere, even with Node.js</strong>',
};

const textMessage = {
	to: '6193095463',
  body: 'Your second job has finished.',
}

const email = {
	to: 'jaelee213@gmail.com',
	from: 'kachler@gmail.com',
	subject: 'First job has finished',
	text: 'Your RX-ETL job has finished.',
	html: '<strong>and easy to do anywhere, even with Node.js</strong>',
};

const text = {
	to: '6193095463',
  body: 'Your first job has finished',
}



	const test2 = new testEtl()
		.addExtractors(extract.fromJSON, 'idontexist.json')
 // .addExtractors(extract.fromMongoDB, 'mongodb://dbadmin:admin1234@ds157549.mlab.com:57549/npm-etl-test', 'pleasework')
		.addTransformers([combineNames])
<<<<<<< HEAD
		.addLoaders(load.toXML, 'josie.xml')
=======
		.addLoaders(load.toXML, 'iexist.xml')
>>>>>>> 68975541
		.combine()		
		.addSchedule('10 * * * * *')																								
		.addEmailNotification(emailMessage)
		.addTextNotification(textMessage)

	const test1 = new testEtl()
		.addExtractors(extract.fromCSV, 'MOCK_DATA_SHORT.csv')
		.addTransformers([function (data) { return data }])
		.addLoaders(load.toJSON, 'idontexist.json')
		.combine()
		.addEmailNotification(email)
		.addTextNotification(text)
		.next(test2)
		.start()



		// Testing fromMongo => toXML
		// new testEtl()
	  // // .addExtractors(extract.fromCSV, '/Users/tkachler/Development/team-velocirabbit/rx-etl-1/MOCK_DATA.csv')
		// .addExtractors(extract.fromMongoDB, 'mongodb://dbadmin:admin1234@ds157549.mlab.com:57549/npm-etl-test', 'pleasework')
		// .addTransformers(combineNames)
		// .addLoaders(load.toXML, fileName, filePath)
		// // .addLoaders(load.toMongoDB, 'mongodb://dbadmin:admin1234@ds157549.mlab.com:57549/npm-etl-test', 'pleasework')
		// .combine()																										
		// .start()



	// const etl = new testEtl()
	// 	.simple('MOCK_DATA.csv', [combineNames], __dirname, 'pleasework.csv')
	// 	.combine()
	// 	.start()

	res.sendStatus(200);
});

app.listen(`${PORT}`, () => {
  console.log(`Server listening on PORT: ${PORT}`);
});<|MERGE_RESOLUTION|>--- conflicted
+++ resolved
@@ -161,11 +161,7 @@
 const fileName = 'output.xml';
 
 const emailMessage = {
-<<<<<<< HEAD
 	to: 'jaelee213@gmail.com',
-=======
-	to: 'josieglore@gmail.com',
->>>>>>> 68975541
 	from: 'kachler@gmail.com',
 	subject: 'Your second job has completed',
 	text: 'Your RX-ETL job has finished.',
@@ -194,13 +190,8 @@
 
 	const test2 = new testEtl()
 		.addExtractors(extract.fromJSON, 'idontexist.json')
- // .addExtractors(extract.fromMongoDB, 'mongodb://dbadmin:admin1234@ds157549.mlab.com:57549/npm-etl-test', 'pleasework')
 		.addTransformers([combineNames])
-<<<<<<< HEAD
-		.addLoaders(load.toXML, 'josie.xml')
-=======
 		.addLoaders(load.toXML, 'iexist.xml')
->>>>>>> 68975541
 		.combine()		
 		.addSchedule('10 * * * * *')																								
 		.addEmailNotification(emailMessage)
