const { Observable, Subject, of, from, fromEvent } = require('rxjs');
const { create, concat, map, takeUntil } = require('rxjs/operators');
const readline = require('readline');
const scheduler = require('node-schedule');

// TESTING LIBRARY 123123123123 
const testEtl = require('./Etl');
const extract = require('./extractors/extract');
const transform = require('./transformers/transform');
const load = require('./loaders/load');


//******************** */
 
const JSONStream = require('JSONStream');


const csv = require('csv-parser');

const express = require('express');
const path = require('path');
const fs = require('file-system');
const etl = require('etl');
const mongodb = require('mongodb');


const pg = require('pg');
const copyFrom = require('pg-copy-streams').from;

let pgClient = new pg.Client('postgres://pssshksz:Wh0grf6b-steQ88Dl0EIqk06siRpayld@pellefant.db.elephantsql.com:5432/pssshksz?ssl=true')
pgClient.connect();

const MongoClient = mongodb.MongoClient;
const Collection = mongodb.Collection;

let collection;
let csvCollection;
let jsonCollection;

// establish mongodb connection
MongoClient.connect('mongodb://dbadmin:admin1234@ds157549.mlab.com:57549/npm-etl-test', (err, db) => {
	csvCollection = db.collection("csvCollection");
	jsonCollection = db.collection("jsonCollection");
})

const app = express();
const PORT = 3000;

const chooseMockFile = (req, res, next) => {
	res.locals.filename = 'MOCK_DATA.csv';
	res.locals.type = 'csv';
	collection = csvCollection;
	return next();
};

const chooseMockFilePg = (req, res, next) => {
	res.locals.filename = 'MOCK_DATA.csv';
	res.locals.type = 'csv';
	return next();
};

const chooseTestFile = (req, res, next) => {
	res.locals.filename = 'test.csv';
	return next();
};

const extractCsv = (sourceType, file) => {
	return Observable.create(observer => {
		let file$; 
		if (sourceType === 'csv') file$ = fs.createReadStream(file).pipe(csv());
		if (sourceType === 'json') file$ = file;

		file$.on('data', chunk => observer.next(chunk));
		file$.on('end', () => observer.complete());

		// close the stream 
		return () => file$.pause();
	});
};

// returns an observable
const transformObservable = (fileReader$, ...transformFunc) => {
	for (let i = 0; i < transformFunc.length; i += 1) {
		fileReader$ = fileReader$.pipe(map(data => transformFunc[i](data)));
	}
	return fileReader$;
};

const storeInMongo = (data) => {
	return collection.insertOne(data);
};

const storeInPg = (data) => {
	// const query = 'INSERT INTO test ("full_name", "email_address", "password", "phone", "street_address", "city", "postal_code", "country") VALUES ($1, $2, $3, $4, $5, $6, $7, $8)';
	// const values = [data['full_name'], data['email_address'], data['password'], data['phone'], data['street_address'], data['city'], data['postal_code'], data['country']];
	// return pgClient.query(query, values);
	return pgClient.query(copyFrom('COPY test (id, first_name, last_name, email_address, password, phone, street_address, city, postal_code, country) FROM STDIN CSV HEADER'));
};

// returns changed entry
const combineNames = (data) => {
	const nd = {};
	nd.id = data.id * 1;
	nd.full_name = data["first_name"] + ' ' + data["last_name"];
	nd.email_address = data.email_address;
	nd.password = data.password;
	nd.phone = data.phone.replace(/[^0-9]/g, ''); 
	nd.street_address = data.street_address;
	nd.city = data.city;
	nd.postal_code = data.postal_code;
	nd.country = data.country;
	nd["__line"] = (data.id * 1) + 1;
	return nd;
};

const jsonToCsv = (req, res, next) => {
	res.locals.filename = fs.createReadStream('MOCK_DATA.json', { flags: 'r', encoding: 'utf-8' }).pipe(JSONStream.parse('*'));
	res.locals.type = 'json';	
	collection = jsonCollection;
	return next();
};

const csvToMongo = async (req, res, next) => {
	const fileReader$ = extractCsv(res.locals.type, res.locals.filename);
	res.locals.data = transformObservable(fileReader$, combineNames, storeInMongo);
	return next();
};

const csvToPg = (req, res, next) => {
	const fileReader$ = extractCsv(res.locals.type, res.locals.filename);
	res.locals.data = transformObservable(fileReader$, combineNames).pipe(storeInPg);
	return next();
};

app.get('/csvToMongo', chooseMockFile, csvToMongo, (req, res) => {
	res.locals.data.subscribe();
	res.sendStatus(200);
});

app.get('/jsonToMongo', jsonToCsv, csvToMongo, (req, res) => {
	res.locals.data.subscribe();
	res.sendStatus(200);
});

app.get('/csvToPg', chooseMockFilePg, csvToPg, (req, res) => {
	res.locals.data.subscribe();
	res.sendStatus(200);
});

app.get('/etlPg', (req, res) => {

	const stream = pgClient.query(copyFrom('COPY test (id, first_name, last_name, email_address, password, phone, street_address, city, postal_code, country) FROM STDIN CSV HEADER'));
	const fileStream = fs.createReadStream('test.csv');

	fileStream.pipe(stream);
	
	res.sendStatus(200);
});

app.get('/test', (req, res) => {

const filePath = '/Users/tkachler/Desktop';
const fileName = 'output.xml';

	new testEtl()
		.addExtractors(extract.fromCSV, 'MOCK_DATA_SHORT.csv')
		.addTransformers(combineNames)
		.addLoaders(load.toXML, 'josie.xml')
<<<<<<< HEAD
		.combine()																										
=======
		.combine()		
		.addSchedule('1aaaa * * * * *')																								
>>>>>>> 0de920b9
		.start()

				// .addLoaders(load.toMongoDB, 'mongodb://dbadmin:admin1234@ds157549.mlab.com:57549/npm-etl-test', 'pleasework')


	// const etl = new testEtl()
	// 	.simple('MOCK_DATA.csv', [combineNames], __dirname, 'pleasework.csv')
	// 	.combine()
	// 	.start()

	res.sendStatus(200);
});

app.listen(`${PORT}`, () => {
  console.log(`Server listening on PORT: ${PORT}`);
});<|MERGE_RESOLUTION|>--- conflicted
+++ resolved
@@ -166,12 +166,8 @@
 		.addExtractors(extract.fromCSV, 'MOCK_DATA_SHORT.csv')
 		.addTransformers(combineNames)
 		.addLoaders(load.toXML, 'josie.xml')
-<<<<<<< HEAD
-		.combine()																										
-=======
 		.combine()		
 		.addSchedule('1aaaa * * * * *')																								
->>>>>>> 0de920b9
 		.start()
 
 				// .addLoaders(load.toMongoDB, 'mongodb://dbadmin:admin1234@ds157549.mlab.com:57549/npm-etl-test', 'pleasework')
