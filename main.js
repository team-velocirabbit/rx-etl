const { Observable, Subject, of, from, fromEvent } = require('rxjs');
const { create, concat, map, takeUntil } = require('rxjs/operators');
const readline = require('readline');
const scheduler = require('node-schedule');
const testEtl = require('./Etl');
const extract = require('./extractors/extract');
const load = require('./loaders/load'); 
const JSONStream = require('JSONStream');
const csv = require('csv-parser');
const express = require('express');
const path = require('path');
const fs = require('file-system');
const etl = require('etl');
const mongodb = require('mongodb');
const pg = require('pg');
const copyFrom = require('pg-copy-streams').from;
let pgClient = new pg.Client('postgres://pssshksz:Wh0grf6b-steQ88Dl0EIqk06siRpayld@pellefant.db.elephantsql.com:5432/pssshksz?ssl=true')
pgClient.connect();
const MongoClient = mongodb.MongoClient;
const Collection = mongodb.Collection;
let collection;
let csvCollection;
let jsonCollection;
MongoClient.connect('mongodb://dbadmin:admin1234@ds157549.mlab.com:57549/npm-etl-test', (err, db) => {
	csvCollection = db.collection("csvCollection");
	jsonCollection = db.collection("jsonCollection");
})
const app = express();
const PORT = 3000;

// const chooseMockFile = (req, res, next) => {
// 	res.locals.filename = 'MOCK_DATA.csv';
// 	res.locals.type = 'csv';
// 	collection = csvCollection;
// 	return next();
// };

// const chooseMockFilePg = (req, res, next) => {
// 	res.locals.filename = 'MOCK_DATA.csv';
// 	res.locals.type = 'csv';
// 	return next();
// };

// const chooseTestFile = (req, res, next) => {
// 	res.locals.filename = 'test.csv';
// 	return next();
// };

// const extractCsv = (sourceType, file) => {
// 	return Observable.create(observer => {
// 		let file$; 
// 		if (sourceType === 'csv') file$ = fs.createReadStream(file).pipe(csv());
// 		if (sourceType === 'json') file$ = file;

// 		file$.on('data', chunk => observer.next(chunk));
// 		file$.on('end', () => observer.complete());

// 		// close the stream 
// 		return () => file$.pause();
// 	});
// };

// // returns an observable
// const transformObservable = (fileReader$, ...transformFunc) => {
// 	for (let i = 0; i < transformFunc.length; i += 1) {
// 		fileReader$ = fileReader$.pipe(map(data => transformFunc[i](data)));
// 	}
// 	return fileReader$;
// };

// const storeInMongo = (data) => {
// 	return collection.insertOne(data);
// };

const storeInPg = (data) => {
	// const query = 'INSERT INTO test ("full_name", "email_address", "password", "phone", "street_address", "city", "postal_code", "country") VALUES ($1, $2, $3, $4, $5, $6, $7, $8)';
	// const values = [data['full_name'], data['email_address'], data['password'], data['phone'], data['street_address'], data['city'], data['postal_code'], data['country']];
	// return pgClient.query(query, values);
	return pgClient.query(copyFrom('COPY test (id, first_name, last_name, email_address, password, phone, street_address, city, postal_code, country) FROM STDIN CSV HEADER'));
};

// returns changed entry
const combineNames = (data) => {
	const nd = {};
	nd.id = data.id * 1;
	nd.full_name = data["first_name"] + ' ' + data["last_name"];
	nd.email_address = data.email_address;
	nd.password = data.password;
	nd.phone = data.phone.replace(/[^0-9]/g, ''); 
	nd.street_address = data.street_address;
	nd.city = data.city;
	nd.postal_code = data.postal_code;
	nd.country = data.country;
	nd["__line"] = (data.id * 1) + 1;
	return nd;
};

// const jsonToCsv = (req, res, next) => {
// 	res.locals.filename = fs.createReadStream('MOCK_DATA.json', { flags: 'r', encoding: 'utf-8' }).pipe(JSONStream.parse('*'));
// 	res.locals.type = 'json';	
// 	collection = jsonCollection;
// 	return next();
// };

// const csvToMongo = async (req, res, next) => {
// 	const fileReader$ = extractCsv(res.locals.type, res.locals.filename);
// 	res.locals.data = transformObservable(fileReader$, combineNames, storeInMongo);
// 	return next();
// };

const csvToPg = (req, res, next) => {
	const fileReader$ = extractCsv(res.locals.type, res.locals.filename);
	res.locals.data = transformObservable(fileReader$, combineNames).pipe(storeInPg);
	return next();
};

// app.get('/csvToMongo', chooseMockFile, csvToMongo, (req, res) => {
// 	res.locals.data.subscribe();
// 	res.sendStatus(200);
// });

// app.get('/jsonToMongo', jsonToCsv, csvToMongo, (req, res) => {
// 	res.locals.data.subscribe();
// 	res.sendStatus(200);
// });

app.get('/csvToPg', chooseMockFilePg, csvToPg, (req, res) => {
	res.locals.data.subscribe();
	res.sendStatus(200);
});

app.get('/etlPg', (req, res) => {
	const stream = pgClient.query(copyFrom('COPY test (id, first_name, last_name, email_address, password, phone, street_address, city, postal_code, country) FROM STDIN CSV HEADER'));
	const fileStream = fs.createReadStream('test.csv');
	fileStream.pipe(stream);
	res.sendStatus(200);
});

app.get('/test', (req, res) => {

	const filePath = '/Users/tkachler/Desktop';
	const fileName = 'output.xml';

	const emailMessage = {
		to: 'jaelee213@gmail.com',
		from: 'kachler@gmail.com',
		subject: 'Your second job has completed',
		text: 'Your RX-ETL job has finished.',
		html: '<strong>and easy to do anywhere, even with Node.js</strong>',
	};

	const textMessage = {
		to: '6193095463',
		body: 'Your second job has finished.',
	}

	const email = {
		to: 'jaelee213@gmail.com',
		from: 'kachler@gmail.com',
		subject: 'First job has finished',
		text: 'Your RX-ETL job has finished.',
		html: '<strong>and easy to do anywhere, even with Node.js</strong>',
	};

	const text = {
		to: '6193095463',
		body: 'Your first job has finished',
	}

	const test2 = new testEtl()
		.addExtractors(extract.fromJSON, 'idontexist.json')
		.addTransformers([combineNames])
		.addLoaders(load.toXML, 'iexist.xml')
		.combine()		
		.addEmailNotification(emailMessage)
		.addTextNotification(textMessage)

	const test1 = new testEtl()
		.addExtractors(extract.fromCSV, 'MOCK_DATA_SHORT.csv')
		.addTransformers([function (data) { return data }])
		.addLoaders(load.toJSON, 'idontexist.json')
		.combine()
		.addEmailNotification(email)
		.addTextNotification(text)
		.addSchedule('10 * * * * *')
		.next(test2)
<<<<<<< HEAD
		.start(false)
=======
		.start()



		// Testing fromMongo => toXML test
		// new testEtl()
	  // // .addExtractors(extract.fromCSV, '/Users/tkachler/Development/team-velocirabbit/rx-etl-1/MOCK_DATA.csv')
		// .addExtractors(extract.fromMongoDB, 'mongodb://dbadmin:admin1234@ds157549.mlab.com:57549/npm-etl-test', 'pleasework')
		// .addTransformers(combineNames)
		// .addLoaders(load.toXML, fileName, filePath)
		// // .addLoaders(load.toMongoDB, 'mongodb://dbadmin:admin1234@ds157549.mlab.com:57549/npm-etl-test', 'pleasework')
		// .combine()																										
		// .start()



	// const etl = new testEtl()
	// 	.simple('MOCK_DATA.csv', [combineNames], __dirname, 'pleasework.csv')
	// 	.combine()
	// 	.start()
>>>>>>> a945c8d9

	res.sendStatus(200);
});

app.listen(`${PORT}`, () => {
  console.log(`Server listening on PORT: ${PORT}`);
});<|MERGE_RESOLUTION|>--- conflicted
+++ resolved
@@ -184,9 +184,6 @@
 		.addTextNotification(text)
 		.addSchedule('10 * * * * *')
 		.next(test2)
-<<<<<<< HEAD
-		.start(false)
-=======
 		.start()
 
 
@@ -207,7 +204,6 @@
 	// 	.simple('MOCK_DATA.csv', [combineNames], __dirname, 'pleasework.csv')
 	// 	.combine()
 	// 	.start()
->>>>>>> a945c8d9
 
 	res.sendStatus(200);
 });
