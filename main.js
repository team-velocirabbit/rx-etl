--- conflicted
+++ resolved
@@ -161,37 +161,12 @@
 const filePath = '/Users/tkachler/Desktop';
 const fileName = 'output.xml';
 
-<<<<<<< HEAD
-	// Testing fromPostgres => toXML
-	// Object for sending SendGrid email notifications
-	const emailMessage = {
-		to: 'kachler@mac.com',
-		from: 'kachler@mac.com',
-		subject: 'Your RX-ETL job has finished',
-		text: 'Your RX-ETL job has finished',
-		html: '<strong>and easy to do anywhere, even with Node.js</strong>',
-	};
-
-	const textMessage = {
-    to: '6193095463',
-    body: 'Your RX-ETL job has finished',
-	}
-
-	new testEtl()
-	  // .addExtractors(extract.fromCSV, '/Users/tkachler/Development/team-velocirabbit/rx-etl-1/MOCK_DATA.csv')
-		.addExtractors(extract.fromPostgres, 'postgres://pssshksz:Wh0grf6b-steQ88Dl0EIqk06siRpayld@pellefant.db.elephantsql.com:5432/pssshksz?ssl=true', 'test')
-		.addTransformers(combineNames)
-		.addLoaders(load.toXML, fileName, filePath)
-		// .addLoaders(load.toMongoDB, 'mongodb://dbadmin:admin1234@ds157549.mlab.com:57549/npm-etl-test', 'pleasework')
-		.combine()
-=======
 	new testEtl()
 		.addExtractors(extract.fromCSV, 'MOCK_DATA_SHORT.csv')
 		.addTransformers(combineNames)
 		.addLoaders(load.toXML, 'josie.xml')
 		.combine()		
 		.addSchedule('1aaaa * * * * *')																								
->>>>>>> 0de920b9
 		.start()
 		.addEmailNotification(emailMessage)
 		.addTextNotification(textMessage)
