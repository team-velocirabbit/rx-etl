--- conflicted
+++ resolved
@@ -4,13 +4,6 @@
 
 require('dotenv').config;
 
-<<<<<<< HEAD
-describe('File: Etl.js', () => {
-  describe('Method: reset', () => {
-    it('Transformers length should equal zero', () => {
-      testEtl.reset();
-      expect(testEtl.transformers.length).to.equal(0);
-=======
 describe('File: extract.js', () => {
   describe('Method: fromCSV', () => {
     it('Should throw an error if no file path string is passed in', () => {
@@ -80,7 +73,6 @@
     it('Should return an observable', () => {
       const result = extract.fromPostgres(process.env.POSTGRES_URI, 'test');
       expect(result).to.be.an.instanceof(Observable);
->>>>>>> 212ba9e5
     });
   });
 });