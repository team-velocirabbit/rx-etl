--- conflicted
+++ resolved
@@ -20,13 +20,8 @@
  * */
 class Etl {
   /**
-<<<<<<< HEAD
-   * initiates and stores initial values of state that stores all contents of ETL
-   */
-=======
   * initiates and stores initial values of state that stores all contents of ETL
   */
->>>>>>> 89ac9828
   constructor() {
     this.extractor$ = null;
     this.transformers = [];
