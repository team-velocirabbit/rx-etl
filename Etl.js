const { Observable } = require('rxjs');
const { count, tap, switchMap, flatMap, map, bufferCount } = require('rxjs/operators');
const fileExtension = require('file-extension');
const connectionString = require('connection-string');
const { MongoClient } = require('mongodb');
const { invert } = require('underscore');
const path = require('path');
const extract = require('./extractors/extract');
const load = require('./loaders/load');

/** 
 * Class that stores the extractor, transformers, and loader, 
 * and combines and executes the ETL process through streaming, using rxjs Observables
 * */
class Etl {
	/**
	 * initiates and stores initial values of the state that stores all contents of ETL
	 */
	constructor() {
		this.extractor$ = null;
		this.transformers = [];
		this.loader = null;
		this.observable$ = null;
		this.connectionString = '';
		this.collectionName = '';
		this.outputFilePath = '';
		this.outputFileName = '';
		this.test = '',
		this.type = ''
	}

	/**
	 * Collects extractor$ and adds it in Etl's state
	 * 
	 * @param {Observable} extractor$ - An observable that reads and streams the data from input source
	 * @returns {this}
	 */
	addExtractors(extractorFunction, filepath) {
		// retrieve extractor observable from filepath
		let extractor$ = extractorFunction(filepath);

		// buffer the observable to collect 99 at a time
		extractor$ = extractor$.pipe(bufferCount(1000, 1000));

		// validate extractor$. If not valid, then reset Etl's state and throw error
		if (!(extractor$ instanceof Observable)) {
			this.reset();
			return console.error("Error: extractor function invalid\n See docs for more details.\n");
		} else {
			this.extractor$ = extractor$;
		}
		return this;
	}

	/**
	 * Collects transformer(s) and stores it in the state of Etl
	 * 
	 * @param {function} transformers - One (or many) functions that transforms the source data
	 * @returns {this}
	 */
	addTransformers(...transformers) {

		// validate each function in transformers. If not valid, then reset Etl's state and throw error
		for (let i = 0; i < transformers.length; i += 1) {
			if (!(transformers[i] instanceof Function)) {
				this.reset();
				return console.error("Error: transformer functions must be of class 'Transformers'\n See docs for more details.\n")
			} else {
				this.transformers.push(transformers[i]);
			}
		}
		return this;
	}

	/**
	 * Collects loader function and database connection strings and stores it in the state of Etl
	 * 
	 * @param {function} loader - One (or many) functions that transforms the source data
	 * @param {string} collectionNameOrFileName - collection name (optional) OR file name, 'etl_output' by default
	 * @param {string} connectStrOrFilePath - connect string to the load db OR file path if loading to flatfile
	 * @returns {this}
	 */
	addLoaders(loader, collectionNameOrFileName, connectStrOrFilePath) {
		// parse the loader to function to check if loader is to a flat file or db
		let type = '';
		// validate params. If not valid, then reset the Etl's state and throw error
		if (!(loader instanceof Function)) {
			this.reset();
			return console.error("Error: loader functions must be of class 'Loaders'\n See docs for more details.\n")
		} else {
			// get either CSV, XML, JSON, MONGODB, POSTGRES from name of function
			type = invert(load)[loader].substring(2).toLowerCase();
		}

		// makes sure that connectionString and collectionName is provided if loader is to a database
		if ((type === 'mongodb' || type === 'postgres') && 
			((typeof connectStrOrFilePath !== 'string' || connectStrOrFilePath.length === 0) || 
			(typeof collectionNameOrFileName !== 'string' || collectionNameOrFileName.length === 0))) {
				this.reset();
				return console.error("Error: database loaders must provide connection string AND collection / table name in the parameter!\n");
		} else if (type === 'mongodb' || type === 'postgres') {
			this.type = 'db'
			this.connectionString = connectStrOrFilePath;
			this.collectionName = collectionNameOrFileName ? collectionNameOrFileName : ('etl_output');
		} 

		// make sure filename is provided if loading to flat file
		if ((type === 'csv' || type === 'xml' || type === 'json') &&
			((connectStrOrFilePath && typeof connectStrOrFilePath !== 'string') 
			|| (collectionNameOrFileName && typeof collectionNameOrFileName !== 'string'))) {
				this.reset();
				return console.error("Error: flatfile loaders must provide valid output file path and/or file name!\n");
		} else if (type === 'csv' || type === 'xml' || type === 'json') {

			// make sure appropriate output file was provided if given one (and not the default 'etl_output')
			if (collectionNameOrFileName && (collectionNameOrFileName !== 'etl_output')) {
				if (type === 'csv' && fileExtension(collectionNameOrFileName).toLowerCase() !== 'csv') {
					return console.error("Error: loading to csv requires output file to be of type '.csv'!\n")
				}
				if (type === 'xml' && fileExtension(collectionNameOrFileName).toLowerCase() !== 'xml') {
					return console.error("Error: loading to xml requires output file to be of type '.xml'!\n")
				}
				if (type === 'json' && fileExtension(collectionNameOrFileName).toLowerCase() !== 'json') {
					return console.error("Error: loading to json requires output file to be of type '.json'!\n")
				}
			}
			this.type = 'flatfile';

			// if not provided, by default, outputFileName and outFilePath are given default values
			this.outputFileName = collectionNameOrFileName ? collectionNameOrFileName : ('etl_output' + '.' + type);
			this.outputFilePath = connectStrOrFilePath ? connectStrOrFilePath : __dirname;
		}
		this.loader = loader;
		return this;
	}

	/**
	 * Combines the extractor$, transformers, and loader in the state by piping each to one another
	 * and stores an Observable (containing the entire ETL process) in the state
	 * 
	 * @returns {this}
	 */
	combine() {
		// ensure that a previous Etl process (an Observable) does not exist, and if so, throw an error
		if (this.observable$ !== null) 
			return console.error('Error: Failed to combine. Please make sure previous ETL process does not exist and try using the .reset() method\n');
		// create a new observable from the extractor$ observable, and complete the extractor$ observable
		this.observable$ = this.extractor$;
<<<<<<< HEAD
		// .pipe(switchMap(data => Observable.create(observer => {
		// 	observer.next(data);
		// })));
=======
		
>>>>>>> 6bed6e1d
		// pipe each event through a transformer function
		for (let i = 0; i < this.transformers.length; i += 1) {
			this.observable$ = this.observable$.pipe(map(data => {
				const result = [];
				data.forEach(d => result.push(this.transformers[i](d)));
				return result;
			}));
		}

		// check if loader type is flatfile or db and pipe each event through the loader function
		if (this.type === 'flatfile') {
			this.observable$ = this.observable$.pipe(map(data => this.loader(data, this.outputFilePath, this.outputFileName)));
		} else if (this.type === 'db') {
			this.observable$ = this.observable$.pipe(map(data => this.loader(data, this.connectionString, this.collectionName)));
		}
			
		return this;
	}

	/**
	 * Subscribes to the Observable, in Etl's state, encapsulating the entire Etl process
	 * 
	 * @returns {string} message - send back a message declaring success or failure
	 */
	start() {
		if (this.observable$ === null) 
			return console.error('Error: Failed to start. Please make sure extractors, transformers, loaders were added and combined using the .combine() method.\n');
		let message = '';
		// close the database connection upon completion, return error if error is thrown
		this.observable$.subscribe(	
			null, 
			(err) => console.error('Error: unable to start etl process.\n', err),
			null
		);
		return 'Successfully Completed';
	}

	/**
	 * Resets the Etl's state to default values
	 * 
	 * @returns {this}
	 */	
	reset() {
		this.extractor$ = null;
		this.transformers = [];
		this.loader = null;
		this.observable$ = null;
		return this;
	}

	/**
	 * Simple method that encapsulates the three different methods to add extractor$, transformers, and loader
	 * into a simple function that adds appropriate functions and methods to Etl's state
	 * 
	 * @returns {this}
	 */
	simple(extractString, callback, connectStrOrFilePath, collectionNameOrFileName = 'etl_output') {
		// validate input
		if (extractString === undefined || typeof extractString !== 'string' || extractString.length === 0) 
			return console.error('Error: first parameter of simple() must be a string and cannot be empty!');
		if (callback === undefined || !callback instanceof Array) 
			return console.error('Error: second parameter of simple() must be a function and cannot be empty!');
		if (connectStrOrFilePath === undefined || typeof connectStrOrFilePath !== 'string' || connectStrOrFilePath.length === 0) 
			return console.error('Error: third parameter of simple() must be a string and cannot be empty!');

		// add valid callbacks to the list of transformers in state
		callback.forEach(cb => this.transformers.push(cb));

		/* EXTRACT: check extractString to choose appropriate extractor */
		if (fileExtension(extractString).toLowerCase() === 'csv') this.extractor$ = extract.fromCSV(extractString);
		if (fileExtension(extractString).toLowerCase() === 'json') this.extractor$ = extract.fromJSON(extractString);
		if (fileExtension(extractString).toLowerCase() === 'xml') this.extractor$ = extract.fromXML(extractString);

		// buffer the observable to collect 99 at a time
		this.extractor$ = this.extractor$.pipe(bufferCount(1000, 1000));

		// make sure user specifies output filename to be able to add appropriate loader
		if (fileExtension(collectionNameOrFileName).toLowerCase() === 'etl_output') {
			return console.error("Error: to use simple, please specify output file name ending in: '.csv', '.xml', '.json'!\n");
		}

		// LOAD: check input to load to appropriate output source
		if (fileExtension(collectionNameOrFileName).toLowerCase() === 'csv') this.loader = load.toCSV;
		if (fileExtension(collectionNameOrFileName).toLowerCase() === 'json') this.loader = load.toJSON;
	  if(fileExtension(collectionNameOrFileName).toLowerCase() === 'xml') this.loader = load.toXML;
		if (connectionString(connectStrOrFilePath).protocol && connectionString(connectStrOrFilePath).protocol === 'postgres') {
			this.loader = load.toPostgres;
			this.connectionString = connectStrOrFilePath;
			this.collectionName = collectionNameOrFileName;
		}
	  if (connectionString(connectStrOrFilePath).protocol && connectionString(connectStrOrFilePath).protocol === 'mongodb') {
			this.loader = load.toMongoDB;
			this.connectionString = connectStrOrFilePath;
			this.collectionName = collectionNameOrFileName;
		}
		return this;
	}
}

module.exports = Etl;<|MERGE_RESOLUTION|>--- conflicted
+++ resolved
@@ -4,6 +4,7 @@
 const connectionString = require('connection-string');
 const { MongoClient } = require('mongodb');
 const { invert } = require('underscore');
+const scheduler = require('node-schedule');
 const path = require('path');
 const extract = require('./extractors/extract');
 const load = require('./loaders/load');
@@ -25,23 +26,31 @@
 		this.collectionName = '';
 		this.outputFilePath = '';
 		this.outputFileName = '';
-		this.test = '',
-		this.type = ''
+		this.type = '';
+		this.initialWrite = 0;
+		this.schedule = [];
+		this.cronList = [];
 	}
 
 	/**
 	 * Collects extractor$ and adds it in Etl's state
 	 * 
 	 * @param {Observable} extractor$ - An observable that reads and streams the data from input source
-	 * @returns {this}
-	 */
-	addExtractors(extractorFunction, filepath) {
-		// retrieve extractor observable from filepath
-		let extractor$ = extractorFunction(filepath);
-
+	 * @param {string} filePath - The file path of the extract file
+	 * @returns {this}
+	 */
+	addExtractors(extractorFunction, filePath) {
+		// check to see that extract function matches filePath extension
+		const type = invert(extract)[extractorFunction].substring(4).toLowerCase();
+		const fileExt = fileExtension(filePath).toLowerCase();
+		if (type !== fileExt) {
+			this.reset();
+			return console.error("Error: please make sure extract function matches file type! \n");
+		}
+		// retrieve extractor observable from filePath
+		let extractor$ = extractorFunction(filePath);
 		// buffer the observable to collect 99 at a time
 		extractor$ = extractor$.pipe(bufferCount(1000, 1000));
-
 		// validate extractor$. If not valid, then reset Etl's state and throw error
 		if (!(extractor$ instanceof Observable)) {
 			this.reset();
@@ -55,11 +64,10 @@
 	/**
 	 * Collects transformer(s) and stores it in the state of Etl
 	 * 
-	 * @param {function} transformers - One (or many) functions that transforms the source data
+	 * @param {function} transformers - array of functions that transform the source data
 	 * @returns {this}
 	 */
 	addTransformers(...transformers) {
-
 		// validate each function in transformers. If not valid, then reset Etl's state and throw error
 		for (let i = 0; i < transformers.length; i += 1) {
 			if (!(transformers[i] instanceof Function)) {
@@ -91,7 +99,6 @@
 			// get either CSV, XML, JSON, MONGODB, POSTGRES from name of function
 			type = invert(load)[loader].substring(2).toLowerCase();
 		}
-
 		// makes sure that connectionString and collectionName is provided if loader is to a database
 		if ((type === 'mongodb' || type === 'postgres') && 
 			((typeof connectStrOrFilePath !== 'string' || connectStrOrFilePath.length === 0) || 
@@ -103,7 +110,6 @@
 			this.connectionString = connectStrOrFilePath;
 			this.collectionName = collectionNameOrFileName ? collectionNameOrFileName : ('etl_output');
 		} 
-
 		// make sure filename is provided if loading to flat file
 		if ((type === 'csv' || type === 'xml' || type === 'json') &&
 			((connectStrOrFilePath && typeof connectStrOrFilePath !== 'string') 
@@ -111,7 +117,6 @@
 				this.reset();
 				return console.error("Error: flatfile loaders must provide valid output file path and/or file name!\n");
 		} else if (type === 'csv' || type === 'xml' || type === 'json') {
-
 			// make sure appropriate output file was provided if given one (and not the default 'etl_output')
 			if (collectionNameOrFileName && (collectionNameOrFileName !== 'etl_output')) {
 				if (type === 'csv' && fileExtension(collectionNameOrFileName).toLowerCase() !== 'csv') {
@@ -125,7 +130,6 @@
 				}
 			}
 			this.type = 'flatfile';
-
 			// if not provided, by default, outputFileName and outFilePath are given default values
 			this.outputFileName = collectionNameOrFileName ? collectionNameOrFileName : ('etl_output' + '.' + type);
 			this.outputFilePath = connectStrOrFilePath ? connectStrOrFilePath : __dirname;
@@ -146,13 +150,7 @@
 			return console.error('Error: Failed to combine. Please make sure previous ETL process does not exist and try using the .reset() method\n');
 		// create a new observable from the extractor$ observable, and complete the extractor$ observable
 		this.observable$ = this.extractor$;
-<<<<<<< HEAD
-		// .pipe(switchMap(data => Observable.create(observer => {
-		// 	observer.next(data);
-		// })));
-=======
 		
->>>>>>> 6bed6e1d
 		// pipe each event through a transformer function
 		for (let i = 0; i < this.transformers.length; i += 1) {
 			this.observable$ = this.observable$.pipe(map(data => {
@@ -161,32 +159,37 @@
 				return result;
 			}));
 		}
-
 		// check if loader type is flatfile or db and pipe each event through the loader function
 		if (this.type === 'flatfile') {
-			this.observable$ = this.observable$.pipe(map(data => this.loader(data, this.outputFilePath, this.outputFileName)));
+			this.observable$ = this.observable$.pipe(map(data => this.loader(data, this.outputFilePath, this.outputFileName, this.initialWrite++)));
 		} else if (this.type === 'db') {
 			this.observable$ = this.observable$.pipe(map(data => this.loader(data, this.connectionString, this.collectionName)));
-		}
-			
-		return this;
-	}
-
-	/**
-	 * Subscribes to the Observable, in Etl's state, encapsulating the entire Etl process
+		}		
+		return this;
+	}
+
+	/**
+	 * Subscribes to the Observable stored in Etl's state that encapsulates the entire Etl process
 	 * 
 	 * @returns {string} message - send back a message declaring success or failure
 	 */
 	start() {
 		if (this.observable$ === null) 
 			return console.error('Error: Failed to start. Please make sure extractors, transformers, loaders were added and combined using the .combine() method.\n');
-		let message = '';
-		// close the database connection upon completion, return error if error is thrown
-		this.observable$.subscribe(	
-			null, 
-			(err) => console.error('Error: unable to start etl process.\n', err),
-			null
-		);
+
+		if (this.schedule.length === 0) {
+			// close the database connection upon completion, return error if error is thrown
+			this.observable$.subscribe(	
+				null, 
+				(err) => console.error('Error: unable to start etl process.\n', err),
+				null
+			);
+		}
+		else {
+			this.schedule.forEach(cron => {
+
+			})
+		}
 		return 'Successfully Completed';
 	}
 
@@ -211,29 +214,24 @@
 	 */
 	simple(extractString, callback, connectStrOrFilePath, collectionNameOrFileName = 'etl_output') {
 		// validate input
-		if (extractString === undefined || typeof extractString !== 'string' || extractString.length === 0) 
+		if (extractString === undefined || typeof extractString !== 'string' || extractString.length === 0)
 			return console.error('Error: first parameter of simple() must be a string and cannot be empty!');
 		if (callback === undefined || !callback instanceof Array) 
 			return console.error('Error: second parameter of simple() must be a function and cannot be empty!');
 		if (connectStrOrFilePath === undefined || typeof connectStrOrFilePath !== 'string' || connectStrOrFilePath.length === 0) 
 			return console.error('Error: third parameter of simple() must be a string and cannot be empty!');
-
 		// add valid callbacks to the list of transformers in state
 		callback.forEach(cb => this.transformers.push(cb));
-
 		/* EXTRACT: check extractString to choose appropriate extractor */
 		if (fileExtension(extractString).toLowerCase() === 'csv') this.extractor$ = extract.fromCSV(extractString);
 		if (fileExtension(extractString).toLowerCase() === 'json') this.extractor$ = extract.fromJSON(extractString);
 		if (fileExtension(extractString).toLowerCase() === 'xml') this.extractor$ = extract.fromXML(extractString);
-
 		// buffer the observable to collect 99 at a time
 		this.extractor$ = this.extractor$.pipe(bufferCount(1000, 1000));
-
 		// make sure user specifies output filename to be able to add appropriate loader
 		if (fileExtension(collectionNameOrFileName).toLowerCase() === 'etl_output') {
 			return console.error("Error: to use simple, please specify output file name ending in: '.csv', '.xml', '.json'!\n");
 		}
-
 		// LOAD: check input to load to appropriate output source
 		if (fileExtension(collectionNameOrFileName).toLowerCase() === 'csv') this.loader = load.toCSV;
 		if (fileExtension(collectionNameOrFileName).toLowerCase() === 'json') this.loader = load.toJSON;
@@ -250,6 +248,22 @@
 		}
 		return this;
 	}
-}
+
+	/**
+	 * Aggregate shedules for job in an array in ETL's state
+	 * 
+	 * @returns {this}
+	 */
+	addSchedule(...cron) {
+		// validate each cron and store it in state
+		for (let i = 0; i < cron.length; i += 1) {
+  		let parsedCron = cron[i].split(' ');
+  		if (parsedCron.length !== 5) return console.error('Error: cron format is invalid! \n');
+  		parsedCron = parsedCron.join(' ').replace(/[*0-9]/g, '').trim();
+  		if (parsedCron.length !== 0) return console.error('Error: cron format is invalid. \n');
+  		this.cronList.push(cron[i]);
+		}
+		return this;
+	}
 
 module.exports = Etl;