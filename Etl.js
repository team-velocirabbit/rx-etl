--- conflicted
+++ resolved
@@ -407,10 +407,6 @@
 		}
 		return this;
 	}
-<<<<<<< HEAD
-	test() {
-		console.log('npm test');
-=======
 
 	/**
 	 * Queue up next job to execute after current job
@@ -422,7 +418,6 @@
 	next(job, startNow = true, ) {
 		this.nextJob = { 'job': job, 'startNow': startNow };
 		return this;
->>>>>>> 68975541
 	}
 }
 
