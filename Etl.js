const { Observable } = require('rxjs');
const { count, tap, switchMap, flatMap, map, bufferCount } = require('rxjs/operators');
const fileExtension = require('file-extension');
const connectionString = require('connection-string');
const { MongoClient } = require('mongodb');
const { invert } = require('underscore');
const scheduler = require('node-schedule');
const path = require('path');
const extract = require('./extractors/extract');
const load = require('./loaders/load');
require('dotenv').config()
const sgEmail = require('@sendgrid/mail');
const client = require('twilio')(
  process.env.TWILIO_ACCOUNT_SID,
  process.env.TWILIO_AUTH_TOKEN,
);

/** 
 * Class that stores the extractor, transformers, and loader, 
 * and combines and executes the ETL process through streaming, using rxjs Observables
 * */
class Etl {
	/**
	 * initiates and stores initial values of state that stores all contents of ETL
	 */
	constructor() {
		this.extractor$ = null;
		this.transformers = [];
		this.loader = null;
		this.observable$ = null;
		this.connectionString = '';
		this.collectionName = '';
		this.outputFilePath = '';
		this.outputFileName = '';
		this.type = '';
		this.initialWrite = 0;
		this.schedule = [];
		this.cronList = [];
	}

	/**
	 * Collects extractor$ and adds it in Etl's state
	 * 
	 * @param {Observable} extractorFunction - extract function that streams data from input source
	 * @param {string} filePath - file path of the extract file
	 * @returns {this}
	 */
<<<<<<< HEAD
	addExtractors(extractorFunction, filepath, collection) {
		// retrieve extractor observable from filepath
		let extractor$ = extractorFunction(filepath, collection);

=======
	addExtractors(extractorFunction, filePath) {
		// check to see that extract function matches filePath extension
		const type = invert(extract)[extractorFunction].substring(4).toLowerCase();
		const fileExt = fileExtension(filePath).toLowerCase();
		if (type !== fileExt) {
			this.reset();
			throw new Error("please make sure extract function matches file type! \n");
		}
		// retrieve extractor observable from filePath
		let extractor$ = extractorFunction(filePath);
<<<<<<< HEAD
		// buffer the observable to collect 1000 at a time
=======
>>>>>>> 0de920b9ab5484a297e2e7a138fd9b43c0f1cfc3
		// buffer the observable to collect 99 at a time
>>>>>>> ea0b5970
		extractor$ = extractor$.pipe(bufferCount(1000, 1000));
		// validate extractor$. If not valid, then reset Etl's state and throw error
		if (!(extractor$ instanceof Observable)) {
			this.reset();
			throw new Error("extractor function invalid\n See docs for more details.\n");
		} else {
			this.extractor$ = extractor$;
		}
		return this;
	}

	/**
	 * Collects transformer(s) and stores it in Etl's state
	 * 
	 * @param {array} transformers - array of functions that transform the source data
	 * @returns {this}
	 */
	addTransformers(...transformers) {
		// validate each transformer function in input array, and store valid functions to Etl's state
		for (let i = 0; i < transformers.length; i += 1) {
			if (!(transformers[i] instanceof Function)) {
				this.reset();
				throw new Error("argument must be an array of functions!\n See docs for more details.\n")
			} else {
				this.transformers.push(transformers[i]);
			}
		}
		return this;
	}

	/**
	 * Collects loader function, collection name (if db) or file name (if flatfile), 
	 * connection string (if db) or file path (if flatfile) and stores it in the Etl's state
	 * 
	 * @param {function} loader - one (or many) function(s) that transform the source data
	 * @param {string} collectionNameOrFileName - collection name of load db OR file name of output
	 * @param {string} connectStrOrFilePath - connect string to load db OR file path of output file
	 * @returns {this}
	 */
	addLoaders(loader, collectionNameOrFileName, connectStrOrFilePath) {
		let type = '';
		if (!(loader instanceof Function)) {
			this.reset();
			throw new Error("loader functions must be of class 'Loaders'\n See docs for more details.\n")
		} else {
			// get either CSV, XML, JSON, MONGODB, POSTGRES from name of function
			type = invert(load)[loader].substring(2).toLowerCase();
		}
		// makes sure that connectionString and collectionName is provided if loader is to a database
		if ((type === 'mongodb' || type === 'postgres') && 
			((typeof connectStrOrFilePath !== 'string' || connectStrOrFilePath.length === 0) || 
			(typeof collectionNameOrFileName !== 'string' || collectionNameOrFileName.length === 0))) {
				this.reset();
				throw new Error("database loaders must provide connection string AND collection / table name in the parameter!\n");
		} else if (type === 'mongodb' || type === 'postgres') {
			this.type = 'db'
			this.connectionString = connectStrOrFilePath;
			this.collectionName = collectionNameOrFileName ? collectionNameOrFileName : ('etl_output');
		} 
		// make sure filename is provided if loading to flat file
		if ((type === 'csv' || type === 'xml' || type === 'json') &&
			((connectStrOrFilePath && typeof connectStrOrFilePath !== 'string') 
			|| (collectionNameOrFileName && typeof collectionNameOrFileName !== 'string'))) {
				this.reset();
				throw new Error("flatfile loaders must provide valid output file path and/or file name!\n");
		} else if (type === 'csv' || type === 'xml' || type === 'json') {
			// make sure appropriate output file was provided if given one (and not the default 'etl_output')
			if (collectionNameOrFileName && (collectionNameOrFileName !== 'etl_output')) {
				if (type === 'csv' && fileExtension(collectionNameOrFileName).toLowerCase() !== 'csv') {
					throw new Error("loading to csv requires output file to be of type '.csv'!\n")
				}
				if (type === 'xml' && fileExtension(collectionNameOrFileName).toLowerCase() !== 'xml') {
					throw new Error("loading to xml requires output file to be of type '.xml'!\n")
				}
				if (type === 'json' && fileExtension(collectionNameOrFileName).toLowerCase() !== 'json') {
					throw new Error("loading to json requires output file to be of type '.json'!\n")
				}
			}
			this.type = 'flatfile';
			// if not provided, by default, outputFileName and outFilePath are given default values
			this.outputFileName = collectionNameOrFileName ? collectionNameOrFileName : ('etl_output' + '.' + type);
			this.outputFilePath = connectStrOrFilePath ? connectStrOrFilePath : __dirname;
		}
		this.loader = loader;
		return this;
	}

	/**
	 * Combines the extractor$, transformers, and loader in the state by piping each to one another
	 * and stores an Observable (containing the entire ETL process) in the state
	 * 
	 * @returns {this}
	 */
	combine() {
		// ensure that a previous Etl process (an Observable) does not exist, and if so, throw an error
		if (this.observable$ !== null) 
			throw new Error('Failed to combine. Please make sure previous ETL process does not exist and try using the .reset() method\n');
		// create a new observable from the extractor$ observable, and complete the extractor$ observable
		this.observable$ = this.extractor$;
		// pipe each event through a transformer function
		for (let i = 0; i < this.transformers.length; i += 1) {
			this.observable$ = this.observable$.pipe(map(data => {
				const result = [];
				data.forEach(d => result.push(this.transformers[i](d)));
				return result;
			}));
		}
		// check if loader type is flatfile or db and pipe each event through the loader function
		if (this.type === 'flatfile') {
			this.observable$ = this.observable$.pipe(map(data => this.loader(data, this.outputFilePath, this.outputFileName, this.initialWrite++)));
		} else if (this.type === 'db') {
			this.observable$ = this.observable$.pipe(map(data => this.loader(data, this.connectionString, this.collectionName)));
		}
		return this;
	}

	/**
	 * Subscribes to the Observable stored in Etl's state that encapsulates the entire Etl process
	 * 
	 * @param {boolean} startNow - value that indicates whether user wants job started right away or not
	 * @returns {string} - return a success message upon completion with no error
	 */
<<<<<<< HEAD
	start() {
		if (this.observable$ === null) 
			return console.error('Error: Failed to start. Please make sure extractors, transformers, loaders were added and combined using the .combine() method.\n');
		let message = '';
		// close the database connection upon completion, return error if error is thrown
		this.observable$.subscribe(	
			null, 
			(err) => console.error('Error: unable to start etl process.\n', err),
			null
		);
		// return 'Successfully Completed';
		return this;
=======
	start(startNow = true) {
		if (typeof startNow !== 'boolean') {
			throw new Error("invalid arg to .start() method! Please make sure arg is type 'boolean'!\n");
		}
		// check to make sure user invoked .combine() before invoking start method
		if (this.observable$ === null) {
			throw new Error('Failed to start. Please make sure extractors, transformers, loaders were added and combined using the .combine() method.\n');
		}
		// check if a schedule has been designated for job
		if (this.cronList.length !== 0) {
			// schedule job and store scheduled job in Etl's state, so that it's accessible to cancel/modify
			this.cronList.forEach(cron => {
				const job = scheduler.scheduleJob(
					cron, 
					() => {
						// reset initialWrite so that it overwrites file
						this.initialWrite = 0;
						this.observable$.subscribe(	
							null, 
							(err) => { throw new Error('unable to start etl process.\n', err) },
							null
						);
					}
				);
				this.schedule.push(job);
			});
		}
		// start job by default unless user specifies otherwise
		if ((startNow && this.cronList.length !== 0) || this.cronList.length === 0) {
			this.observable$.subscribe(	
				null, 
				(err) => { throw new Error('unable to start etl process.\n', err) },
				null
			);
		}
		return 'Successfully Completed';
>>>>>>> 0de920b9ab5484a297e2e7a138fd9b43c0f1cfc3
	}

	/**
	 * Resets Etl's state to default values
	 * 
	 * @returns {this}
	 */	
	reset() {
		this.extractor$ = null;
		this.transformers = [];
		this.loader = null;
		this.observable$ = null;
		return this;
	}

	/**
	 * Simple method that encapsulates the three different methods to add extractor$, transformers, and loader
	 * into a simple function that adds appropriate functions and methods to Etl's state
	 * 
	 * @param {string} extractString - name of file to extract from
	 * @param {function} callback - array of transform functions
	 * @param {string} connectStrOrFilePath - connect string of load db OR file path of output file
	 * @param {string} collectionNameOrFileName - collection name of load db OR file name of output file
	 * @returns {this}
	 */
	simple(extractString, callback, connectStrOrFilePath, collectionNameOrFileName = 'etl_output') {
		if (extractString === undefined || typeof extractString !== 'string' || extractString.length === 0) 
			throw new Error('first parameter of simple() must be a string and cannot be empty!');
		if (callback === undefined || !callback instanceof Array) 
			throw new Error('second parameter of simple() must be a function and cannot be empty!');
		if (connectStrOrFilePath === undefined || typeof connectStrOrFilePath !== 'string' || connectStrOrFilePath.length === 0) 
			throw new Error('third parameter of simple() must be a string and cannot be empty!');
		// add valid callbacks to the list of transformers in state
		callback.forEach(cb => this.transformers.push(cb));
		/* EXTRACT: check extractString to choose appropriate extractor */
		if (fileExtension(extractString).toLowerCase() === 'csv') this.extractor$ = extract.fromCSV(extractString);
		if (fileExtension(extractString).toLowerCase() === 'json') this.extractor$ = extract.fromJSON(extractString);
		if (fileExtension(extractString).toLowerCase() === 'xml') this.extractor$ = extract.fromXML(extractString);
		// buffer the observable to collect 99 at a time
		this.extractor$ = this.extractor$.pipe(bufferCount(1000, 1000));
		// make sure user specifies output filename to be able to add appropriate loader
		if (fileExtension(collectionNameOrFileName).toLowerCase() === 'etl_output') {
			throw new Error("to use simple, please specify output file name ending in: '.csv', '.xml', '.json'!\n");
		}
		// LOAD: check input to load to appropriate output source
		if (fileExtension(collectionNameOrFileName).toLowerCase() === 'csv') this.loader = load.toCSV;
		if (fileExtension(collectionNameOrFileName).toLowerCase() === 'json') this.loader = load.toJSON;
	  if(fileExtension(collectionNameOrFileName).toLowerCase() === 'xml') this.loader = load.toXML;
		if (connectionString(connectStrOrFilePath).protocol && connectionString(connectStrOrFilePath).protocol === 'postgres') {
			this.loader = load.toPostgres;
			this.connectionString = connectStrOrFilePath;
			this.collectionName = collectionNameOrFileName;
		}
	  if (connectionString(connectStrOrFilePath).protocol && connectionString(connectStrOrFilePath).protocol === 'mongodb') {
			this.loader = load.toMongoDB;
			this.connectionString = connectStrOrFilePath;
			this.collectionName = collectionNameOrFileName;
		}
		return this;
	}

  /**
  * Method for sending SendGrid email notifications upon job completion
  *
  * @param {Object} message - An object containing the necessary info for sending a SendGrid email notification
	* @returns {this}
  */
  addEmailNotification(message) {
    sgEmail.setApiKey(process.env.SENDGRID_API_KEY);
    const msg = {
      to: message.to,
      from: message.from,
      subject: message.subject,
      text: message.text,
      html: message.html,
    };
    sgEmail.send(msg);
    return this;
  }

  /**
  * Method for sending Twilio text notifications upon job completion
  *
  * @param {Object} message - An object containing the necessary info for sending a Twilio text notification
  * @returns {this}
  */
  addTextNotification(message) {
    client.messages.create({
      from: process.env.TWILIO_PHONE_NUMBER,
      to: message.to,
      body: message.body,
    });
    return this;
  }
	/**
	 * Aggregate schedules for job in an array in Etl's state
	 * 
	 * @returns {this}
	 */
	addSchedule(...cron) {
		// validate each cron and store it in state
		for (let i = 0; i < cron.length; i += 1) {
			let parsedCron = cron[i].split(' ');
			if (parsedCron.length < 5 || parsedCron.length < 6) throw new Error('cron format is invalid! \n');
			parsedCron = parsedCron.join(' ').replace(/[*0-9]/g, '').trim();
			if (parsedCron.length !== 0) throw new Error('cron format is invalid. \n');
			this.cronList.push(cron[i]);
		}
		return this;
	}
}

module.exports = Etl;<|MERGE_RESOLUTION|>--- conflicted
+++ resolved
@@ -45,28 +45,11 @@
 	 * @param {string} filePath - file path of the extract file
 	 * @returns {this}
 	 */
-<<<<<<< HEAD
 	addExtractors(extractorFunction, filepath, collection) {
 		// retrieve extractor observable from filepath
 		let extractor$ = extractorFunction(filepath, collection);
 
-=======
-	addExtractors(extractorFunction, filePath) {
-		// check to see that extract function matches filePath extension
-		const type = invert(extract)[extractorFunction].substring(4).toLowerCase();
-		const fileExt = fileExtension(filePath).toLowerCase();
-		if (type !== fileExt) {
-			this.reset();
-			throw new Error("please make sure extract function matches file type! \n");
-		}
-		// retrieve extractor observable from filePath
-		let extractor$ = extractorFunction(filePath);
-<<<<<<< HEAD
 		// buffer the observable to collect 1000 at a time
-=======
->>>>>>> 0de920b9ab5484a297e2e7a138fd9b43c0f1cfc3
-		// buffer the observable to collect 99 at a time
->>>>>>> ea0b5970
 		extractor$ = extractor$.pipe(bufferCount(1000, 1000));
 		// validate extractor$. If not valid, then reset Etl's state and throw error
 		if (!(extractor$ instanceof Observable)) {
@@ -189,20 +172,6 @@
 	 * @param {boolean} startNow - value that indicates whether user wants job started right away or not
 	 * @returns {string} - return a success message upon completion with no error
 	 */
-<<<<<<< HEAD
-	start() {
-		if (this.observable$ === null) 
-			return console.error('Error: Failed to start. Please make sure extractors, transformers, loaders were added and combined using the .combine() method.\n');
-		let message = '';
-		// close the database connection upon completion, return error if error is thrown
-		this.observable$.subscribe(	
-			null, 
-			(err) => console.error('Error: unable to start etl process.\n', err),
-			null
-		);
-		// return 'Successfully Completed';
-		return this;
-=======
 	start(startNow = true) {
 		if (typeof startNow !== 'boolean') {
 			throw new Error("invalid arg to .start() method! Please make sure arg is type 'boolean'!\n");
@@ -239,7 +208,6 @@
 			);
 		}
 		return 'Successfully Completed';
->>>>>>> 0de920b9ab5484a297e2e7a138fd9b43c0f1cfc3
 	}
 
 	/**
