--- conflicted
+++ resolved
@@ -45,28 +45,17 @@
 	 * @param {string} connectStrOrFilePath - file path of the extract file OR collection name of db
 	 * @returns {this}
 	 */
-<<<<<<< HEAD
-	addExtractors(extractorFunction, filePath) {
-		// check to see that extract function matches filePath extension
-=======
 	addExtractors(extractorFunction, connectStrOrFilePath, collection) {
 		// check to see that extract function matches file path extension
->>>>>>> b38bb969
 		const type = invert(extract)[extractorFunction].substring(4).toLowerCase();
 		const fileExt = fileExtension(connectStrOrFilePath).toLowerCase();
 		if ((type === 'csv' || type === 'xml' || type === 'json') && (type !== fileExt)) {
 			this.reset();
 			throw new Error("please make sure extract function matches file type! \n");
 		}
-<<<<<<< HEAD
-		// retrieve extractor observable from filePath
-		let extractor$ = extractorFunction(filePath);
-		// buffer the observable to collect 99 at a time
-=======
 		// retrieve extractor observable from connectStrOrFilePath
 		let extractor$ = extractorFunction(connectStrOrFilePath, collection);
 		// buffer the observable to collect 1000 at a time
->>>>>>> b38bb969
 		extractor$ = extractor$.pipe(bufferCount(1000, 1000));
 		// validate extractor$. If not valid, then reset Etl's state and throw error
 		if (!(extractor$ instanceof Observable)) {
