--- conflicted
+++ resolved
@@ -45,27 +45,16 @@
 	 * @param {string} connectStrOrFilePath - file path of the extract file OR collection name of db
 	 * @returns {this}
 	 */
-<<<<<<< HEAD
-	addExtractors(extractorFunction, filepath, collection) {
-		// check to see that extract function matches filePath extension
-=======
 	addExtractors(extractorFunction, connectStrOrFilePath, collection) {
 		// check to see that extract function matches file path extension
->>>>>>> b38bb969
 		const type = invert(extract)[extractorFunction].substring(4).toLowerCase();
 		const fileExt = fileExtension(connectStrOrFilePath).toLowerCase();
 		if ((type === 'csv' || type === 'xml' || type === 'json') && (type !== fileExt)) {
 			this.reset();
 			throw new Error("please make sure extract function matches file type! \n");
 		}
-<<<<<<< HEAD
-		// retrieve extractor observable from filepath
-		let extractor$ = extractorFunction(filepath, collection);
-
-=======
 		// retrieve extractor observable from connectStrOrFilePath
 		let extractor$ = extractorFunction(connectStrOrFilePath, collection);
->>>>>>> b38bb969
 		// buffer the observable to collect 1000 at a time
 		extractor$ = extractor$.pipe(bufferCount(1000, 1000));
 		// validate extractor$. If not valid, then reset Etl's state and throw error
