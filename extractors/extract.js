--- conflicted
+++ resolved
@@ -6,11 +6,8 @@
 const conStrParse = require('connection-string');
 const csv = require('csv-parser');
 const fs = require('file-system');
-<<<<<<< HEAD
 const now = require('performance-now');
-=======
 const JSONStream = require('JSONStream');
->>>>>>> 0de920b9
 
 // An object containing all the extract methods
 const extract = {};
@@ -23,17 +20,10 @@
  */
 extract.fromCSV = (filePath) => {
   // Check if a file path was passed into the function
-<<<<<<< HEAD
   if (filePath === undefined) throw new Error('ERROR: A file path does not appear to have been passed.\n');
 
   // Check if the file extension is CSV
   if (!fileExtension(filePath).toLowerCase() === 'csv') throw new Error('ERROR: File does not appear to be CSV.\n');
-=======
-  if (filePath === undefined) throw new Error('A file path does not appear to have been passed.\n');
-
-  // Check if the file extension is CSV
-  if (!fileExtension(filePath).toLowerCase() === 'csv') throw new Error('File does not appear to be CSV.\n');
->>>>>>> 0de920b9
 
   // Return an observable containing the CSV data
   return Observable.create((observer) => {
@@ -55,31 +45,16 @@
  */
 extract.fromJSON = (filePath) => {
   // Check if a file path was passed into the function
-<<<<<<< HEAD
   if (filePath === undefined) throw new Error('ERROR: A file path does not appear to have been passed.\n');
 
   // Check if the file extension is JSON
   if (!fileExtension(filePath).toLowerCase() === 'json') throw new Error('ERROR: File does not appear to be JSON.\n');
-=======
-  if (filePath === undefined) throw new Error('A file path does not appear to have been passed.\n');
-
-  // Check if the file extension is JSON
-  if (!fileExtension(filePath).toLowerCase() === 'json') throw new Error('File does not appear to be JSON.\n');
->>>>>>> 0de920b9
 
   // Return an observable containing the JSON data
   return Observable.create((observer) => {
-<<<<<<< HEAD
-    const data = fs.createReadStream(filePath, { encoding: 'utf-8' });
-    data.on('error', () => { throw new Error('Error: there was an error reading the extract file.'); });
-    data.on('data', chunk => observer.next(chunk));
-    data.on('end', () => observer.complete());
-
-=======
     const data = fs.createReadStream(filePath, { flags: 'r', encoding: 'utf-8' }).pipe(JSONStream.parse('*'));
     data.on('data', chunk => observer.next(chunk));
     data.on('end', () => observer.complete());
->>>>>>> 0de920b9
     // Closing the stream
     return () => data.pause();
   });
@@ -93,17 +68,10 @@
  */
 extract.fromXML = (filePath) => {
   // Check if a file path was passed into the function
-<<<<<<< HEAD
   if (filePath === undefined) throw new Error('ERROR: A file path does not appear to have been passed.\n');
 
   // Check if the file extension is XML
   if (!fileExtension(filePath).toLowerCase() === 'xml') throw new Error('ERROR: File does not appear to be JSON.\n');
-=======
-  if (filePath === undefined) throw new Error('A file path does not appear to have been passed.\n');
- 
-  // Check if the file extension is XML
-  if (!fileExtension(filePath).toLowerCase() === 'xml') throw new Error('File does not appear to be JSON.\n');
->>>>>>> 0de920b9
 
   return Observable.create((observer) => {
     // Add smart stuff here...
